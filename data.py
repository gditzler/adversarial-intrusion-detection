#!/usr/bin/env python 

# Copyright 2021 Gregory Ditzler 
#
# Permission is hereby granted, free of charge, to any person obtaining a copy of this 
# software and associated documentation files (the "Software"), to deal in the Software 
# without restriction, including without limitation the rights to use, copy, modify, 
# merge, publish, distribute, sublicense, and/or sell copies of the Software, and to 
# permit persons to whom the Software is furnished to do so, subject to the following 
# conditions:
#
# The above copyright notice and this permission notice shall be included in all copies 
# or substantial portions of the Software.
# 
# THE SOFTWARE IS PROVIDED "AS IS", WITHOUT WARRANTY OF ANY KIND, EXPRESS OR IMPLIED, 
# INCLUDING BUT NOT LIMITED TO THE WARRANTIES OF MERCHANTABILITY, FITNESS FOR A PARTICULAR 
# PURPOSE AND NONINFRINGEMENT. IN NO EVENT SHALL THE AUTHORS OR COPYRIGHT HOLDERS BE 
# LIABLE FOR ANY CLAIM, DAMAGES OR OTHER LIABILITY, WHETHER IN AN ACTION OF CONTRACT, TORT 
# OR OTHERWISE, ARISING FROM, OUT OF OR IN CONNECTION WITH THE SOFTWARE OR THE USE OR 
# OTHER DEALINGS IN THE SOFTWARE.

import numpy as np   
import pandas as pd
import tensorflow as tf

from sklearn.svm import SVC
from sklearn.ensemble import GradientBoostingClassifier
from sklearn.tree import DecisionTreeClassifier

from art.attacks.evasion import FastGradientMethod, DeepFool
from art.attacks.evasion.carlini import CarliniL2Method
from art.attacks.evasion.projected_gradient_descent.projected_gradient_descent import ProjectedGradientDescent
from art.estimators.classification import SklearnClassifier
from art.estimators.classification import KerasClassifier
from art.attacks.evasion.decision_tree_attack import DecisionTreeAttack
from art.attacks.poisoning import PoisoningAttackSVM, PoisoningAttackCleanLabelBackdoor, PoisoningAttackBackdoor
from art.attacks.poisoning.perturbations import add_pattern_bd, add_single_bd


from tensorflow.keras.models import Sequential
from tensorflow.keras.layers import Dense, Dropout
from tensorflow.keras.utils import to_categorical

def load_dataset(name:str='unswnb15'): 
    """Wrapper for loading the training and testing datasets. This script will do all of 
    the preprocessing and only return Numpy arrays with the data/labels. 

    :param name: String with the name of the dataset [unswnb15]
    """

    if name == 'unswnb15': 
        X_tr, y_tr, X_te, y_te = load_unswnb()
    elif name == 'nslkdd': 
        X_tr, y_tr, X_te, y_te = load_nslkdd()
        
    return X_tr, y_tr, X_te, y_te


def nslkddProtocolType(df_set):
    df_set['protocol_type'][df_set['protocol_type'] == 'tcp'] = 0
    df_set['protocol_type'][df_set['protocol_type'] == 'udp'] = 1
    df_set['protocol_type'][df_set['protocol_type'] == 'icmp'] = 2
    return df_set


def nslkddService(df_set:pd.DataFrame):
    servicetypes = ['aol', 'auth', 'bgp', 'courier', 'csnet_ns', 'ctf',
                    'daytime', 'discard', 'domain', 'domain_u', 'echo', 'eco_i',
                    'ecr_i', 'efs', 'exec', 'finger', 'ftp', 'ftp_data',
                    'gopher', 'harvest', 'hostnames', 'http', 'http_2784',
                    'http_443', 'http_8001', 'imap4', 'IRC', 'iso_tsap',
                    'klogin', 'kshell', 'ldap', 'link', 'login', 'mtp', 'name',
                    'netbios_dgm', 'netbios_ns', 'netbios_ssn', 'netstat',
                    'nnsp', 'nntp', 'ntp_u', 'other', 'pm_dump', 'pop_2',
                    'pop_3', 'printer', 'private', 'red_i', 'remote_job',
                    'rje', 'shell', 'smtp', 'sql_net', 'ssh', 'sunrpc',
                    'supdup', 'systat', 'telnet', 'tftp_u', 'tim_i', 'time',
                    'urh_i', 'urp_i', 'uucp', 'uucp_path', 'vmnet', 'whois',
                    'X11', 'Z39_50'
                    ]
    for i, servicename in enumerate(servicetypes):
        df_set['service'][df_set['service'] == servicename] = i
    return df_set


def nslkddFlag(df_set:pd.DataFrame):
    flagtypes = ['OTH', 'REJ', 'RSTO', 'RSTOS0', 'RSTR', 'S0', 'S1', 'S2',
                 'S3', 'SF', 'SH'
                 ]
    for i, flagname in enumerate(flagtypes):
        df_set['flag'][df_set['flag'] == flagname] = i
    return df_set



def load_nslkdd():
    """Load the NSL-KDD dataset from the data/ folder. Note you need to download the data 
    and add it to the folder. 

    :return Four Numpy arrays with X_tr, y_tr, X_te and y_te
    """

    df_tr = pd.read_csv('data/NSLKDD/train.csv')
    df_te = pd.read_csv('data/NSLKDD/test.csv')
    df_tr = df_tr.sample(frac=1).reset_index(drop=True).rename(columns={"class": "target"})
    df_te = df_te.sample(frac=1).reset_index(drop=True).rename(columns={"class": "target"})

    # change the name of the label column. this needs be be done if we are going to feed it into the 
    # data frame standardizer 
    df_tr['target'][df_tr['target']=='normal'] = 0
    df_tr['target'][df_tr['target']=='anomaly'] = 1

    df_te['target'][df_te['target']=='normal'] = 0
    df_te['target'][df_te['target']=='anomaly'] = 1

    df_tr, df_te = nslkddProtocolType(df_tr), nslkddProtocolType(df_te)
    df_tr, df_te = nslkddService(df_tr), nslkddService(df_te)
    df_tr, df_te = nslkddFlag(df_tr), nslkddFlag(df_te)
    
    df_tr, df_te = standardize_df_off_tr(df_tr, df_te)
    
    X_tr, y_tr = df_tr.values[:,:-1], df_tr['target'].values
    X_te, y_te = df_te.values[:,:-1], df_te['target'].values

    # column has nans so we are going to get rid of it. 
    X_tr = np.delete(X_tr, 19, 1)
    X_te = np.delete(X_te, 19, 1)

    return X_tr, y_tr, X_te, y_te


def load_unswnb(): 
    """Load the UNDWNB15 dataset from the data/ folder. Note you need to download the data 
    and add it to the folder. 

    :return Four Numpy arrays with X_tr, y_tr, X_te and y_te
    """
    drop_cols = ['id', 'proto', 'service', 'state', 'attack_cat', 'is_sm_ips_ports']

    df_tr = pd.read_csv('data/UNSW_NB15_training-set.csv')
    df_te = pd.read_csv('data/UNSW_NB15_testing-set.csv')
    df_tr = df_tr.sample(frac=1).reset_index(drop=True).rename(columns={"label": "target"}).drop(drop_cols, axis = 1)
    df_te = df_te.sample(frac=1).reset_index(drop=True).rename(columns={"label": "target"}).drop(drop_cols, axis = 1)
    df_tr, df_te = standardize_df_off_tr(df_tr, df_te)
    X_tr, y_tr = df_tr.values[:,:-1], df_tr['target'].values
    X_te, y_te = df_te.values[:,:-1], df_te['target'].values

    return X_tr, y_tr, X_te, y_te


def standardize_df_off_tr(df_tr:pd.DataFrame, df_te:pd.DataFrame): 
    """Standardize dataframes from a training and testing frame, where the means and 
    standard deviations that are calculated from the training dataset. 
    
    :param df_tr: Pandas dataframe with the training data 
    :param df_te: Pandas dataframe with the testing data 
    :return Two dataframes df_tr and df_te that have been standardized 
    """
    for key in df_tr.keys(): 
        if key != 'target': 
            # scale the testing data w/ the training means/stds
            df_te[key] = (df_te[key].values - df_tr[key].values.mean())/df_tr[key].values.std()
            # scale the training data 
            df_tr[key] = (df_tr[key].values - df_tr[key].values.mean())/df_tr[key].values.std()
    return df_tr, df_te


def generate_exploratory_adversarial_data(X_tr:np.ndarray, 
                                          y_tr:np.ndarray, 
                                          X:np.ndarray, 
                                          ctype:str='svc', 
                                          atype:str='fgsm'):
    """Generate adversarial data samples for exploratory attacks 

    :param X_tr: Dataset 
    :param y_tr: Labels vector 
    :param X: Dataset that is the seed for the adversarial samples
    :param ctype: String that is the classifier used to generate the attack ['svc', 'dt', 'mlp']
    :param atype: String that is the attack type ['fgsm', 'dt', 'deepfool', 'cw', 'pgd']
    :return Numpy array with the adversarial attack dataset
    """
    if ctype == 'svc': 
        clfr = SVC(C=1.0, kernel='rbf')
    elif ctype == 'gbc':
        # currently does not work.  
        clfr = GradientBoostingClassifier(n_estimators=100, learning_rate=1.0, max_depth=1, random_state=0)
    elif ctype == 'dt': 
        clfr = DecisionTreeClassifier(criterion='gini', 
                                      splitter='best', 
                                      max_depth=10, 
                                      min_samples_split=6, 
                                      min_samples_leaf=4) 
    elif ctype == 'mlp': 
        X_train, Y_train = X_tr, y_tr
        Y_train = tf.keras.utils.to_categorical(Y_train, 2)
        
        input_shape = (X_tr.shape[1],)
        num_classes = 2
        
        clfr = Sequential()
        clfr.add(Dense(128, input_shape=input_shape, activation='relu'))
        clfr.add(Dense(128, activation='relu'))
        clfr.add(Dropout(0.2, input_shape=(128,)))
        clfr.add(Dense(64, activation='relu'))
        clfr.add(Dense(num_classes, activation='softmax'))

        # Configure the model and start training
        clfr.compile(loss='categorical_crossentropy', optimizer='nadam', metrics=['accuracy'])
        clfr.fit(X_train, Y_train, epochs=10, batch_size=250, verbose=0, validation_split=0.2)
        clfr = KerasClassifier(model=clfr, clip_values=(-5, 5), use_logits=False)
    else: 
        raise ValueError('Unknown classifier was set to generate the adversarial attacks.')
    
    if ctype == 'svc' or ctype == 'dt': 
        ytr_ohe = tf.keras.utils.to_categorical(y_tr, 2)
        clfr = SklearnClassifier(clfr, clip_values=(-5.,5.))
        clfr.fit(X_tr, ytr_ohe)


    if atype == 'fgsm': 
        attack = FastGradientMethod(estimator=clfr, eps=.2)
    elif atype == 'deepfool': 
        attack = DeepFool(clfr, verbose=False)
    elif atype == 'cw': 
        attack = CarliniL2Method(classifier=clfr, targeted=False, verbose=False)
    elif atype == 'pgd': 
        attack = ProjectedGradientDescent(clfr, eps=1.0, eps_step=0.1, verbose=False)
    elif atype == 'dt': 
        if ctype != 'dt': 
            raise ValueError('ctype and atype must both be decision trees for the attack and classifier when one is called.')
        attack = DecisionTreeAttack(clfr)
    Xadv = attack.generate(x=X)
    return Xadv 


def generate_causative_adversarial_data(X_tr:np.ndarray, 
                                       y_tr:np.ndarray, 
                                       X:np.ndarray, 
                                       y:np.ndarray,
                                       max_iter:int=10,
                                       pp_poison:float=0.33,
                                       atype:str='cleanlabel_pattern'):
    """

    :param atype: String that is the attack type ['cleanlabel_pattern', 'cleanlabel_single']
    """

    if atype == 'cleanlabel_pattern': 
        clfr = SVC(C=1.0, kernel='rbf')
        ytr_ohe = tf.keras.utils.to_categorical(y_tr, 2)
        y_ohe = tf.keras.utils.to_categorical(y, 2)
        clfr = SklearnClassifier(clfr, clip_values=(-5.,5.))
        clfr.fit(X_tr, ytr_ohe)
        backdoor = PoisoningAttackBackdoor(add_pattern_bd)  
        # target [1,0] class which is the normal data 
        attack = PoisoningAttackCleanLabelBackdoor(backdoor, clfr, [1,0], pp_poison=pp_poison, max_iter=max_iter)
        print(y_ohe)
        Xadv, yadv = attack.poison(x=X, y=y_ohe) 
    elif atype == 'cleanlabel_single': 
        clfr = SVC(C=1.0, kernel='rbf')
        ytr_ohe = tf.keras.utils.to_categorical(y_tr, 2)
        y_ohe = tf.keras.utils.to_categorical(y, 2)
        clfr = SklearnClassifier(clfr, clip_values=(-5.,5.))
        clfr.fit(X_tr, ytr_ohe)
        backdoor = PoisoningAttackBackdoor(add_single_bd)
        attack = PoisoningAttackCleanLabelBackdoor(backdoor, clfr, [1,0], pp_poison=pp_poison, max_iter=max_iter)
        Xadv, yadv = attack.poison(x=X, y=y_ohe)
    elif atype == 'svm':
        n = int(.8*len(y_tr))
        clfr = SVC(C=1.0, kernel='rbf')
        ytr_ohe = tf.keras.utils.to_categorical(y_tr, 2)
        y_ohe = tf.keras.utils.to_categorical(y, 2)
        clfr = SklearnClassifier(clfr, clip_values=(-5.,5.))
        attack = PoisoningAttackSVM(clfr, 0.1, 
                                    0.5, 
                                    X_tr[:n].astype(np.float64), 
                                    ytr_ohe[:n].astype(np.float64), 
                                    X_tr[n:].astype(np.float64), 
                                    ytr_ohe[n:].astype(np.float64), 
                                    25)
<<<<<<< HEAD
        y_ohe = np.ones(y_ohe.shape) - y_ohe
=======
        X = X.astype(np.float64)
        y_ohe = y_ohe.astype(np.float64)
>>>>>>> 30a89e77
        Xadv, yadv = attack.poison(X, y=y_ohe)
    else: 
        raise ValueError('An unknown attack was specified.')

    return Xadv, yadv <|MERGE_RESOLUTION|>--- conflicted
+++ resolved
@@ -278,12 +278,9 @@
                                     X_tr[n:].astype(np.float64), 
                                     ytr_ohe[n:].astype(np.float64), 
                                     25)
-<<<<<<< HEAD
         y_ohe = np.ones(y_ohe.shape) - y_ohe
-=======
         X = X.astype(np.float64)
         y_ohe = y_ohe.astype(np.float64)
->>>>>>> 30a89e77
         Xadv, yadv = attack.poison(X, y=y_ohe)
     else: 
         raise ValueError('An unknown attack was specified.')
